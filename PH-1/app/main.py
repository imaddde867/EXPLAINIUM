--- conflicted
+++ resolved
@@ -9,13 +9,10 @@
 from fastapi.templating import Jinja2Templates
 from sqlalchemy.orm import Session
 from typing import List, Optional
-<<<<<<< HEAD
 from PIL import Image
 import pytesseract
 import io
 import time
-=======
->>>>>>> 392318cd
 import logging
 
 # Import application modules
